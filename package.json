<<<<<<< HEAD
{
  "name": "ropey-growth-gpujs",
  "version": "1.0.0",
  "description": "An advanced mycelium simulation using GPU.js, with Vite for dev/build.",
  "type": "module",
  "scripts": {
    "dev": "vite",
    "build": "vite build",
    "serve": "vite preview"
  },
  "devDependencies": {
    "@types/dat.gui": "^0.7.13",
    "gpu.js": "^2.12.0",
    "typescript": "^5.2.2",
    "vite": "^4.4.9"
  },
  "dependencies": {
    "dat.gui": "^0.7.9"
  }
}
=======
{
  "name": "ropey-growth-gpujs",
  "version": "1.0.0",
  "description": "An advanced mycelium simulation using GPU.js, with Vite for dev/build.",
  "type": "module",
  "scripts": {
    "dev": "vite",
    "build": "vite build",
    "serve": "vite preview",
    "lint": "eslint . --ext .js,.ts",
    "format": "prettier --write .",
    "test": "vitest",
    "prepare": "husky install"
  },
  "devDependencies": {
    "@types/dat.gui": "^0.7.13",
    "@types/node": "^20.5.9",
    "@typescript-eslint/eslint-plugin": "^8.21.0",
    "@typescript-eslint/parser": "^8.21.0",
    "@vitejs/plugin-react": "^4.0.0",
    "dat.gui": "^0.7.9",
    "eslint": "^8.49.0",
    "eslint-config-prettier": "^9.0.0",
    "eslint-plugin-import": "^2.28.1",
    "eslint-plugin-prettier": "^5.0.0",
    "eslint-plugin-vue": "^9.15.1",
    "gpu.js": "^2.12.0",
    "husky": "^8.0.3",
    "lint-staged": "^14.0.0",
    "prettier": "^3.0.2",
    "typescript": "^5.2.2",
    "vite": "^4.4.9",
    "vitest": "^0.34.0"
  },
  "dependencies": {
    "dat.gui": "^0.7.9"
  }
}
>>>>>>> 79ac0a14
<|MERGE_RESOLUTION|>--- conflicted
+++ resolved
@@ -1,61 +1,38 @@
-<<<<<<< HEAD
-{
-  "name": "ropey-growth-gpujs",
-  "version": "1.0.0",
-  "description": "An advanced mycelium simulation using GPU.js, with Vite for dev/build.",
-  "type": "module",
-  "scripts": {
-    "dev": "vite",
-    "build": "vite build",
-    "serve": "vite preview"
-  },
-  "devDependencies": {
-    "@types/dat.gui": "^0.7.13",
-    "gpu.js": "^2.12.0",
-    "typescript": "^5.2.2",
-    "vite": "^4.4.9"
-  },
-  "dependencies": {
-    "dat.gui": "^0.7.9"
-  }
-}
-=======
-{
-  "name": "ropey-growth-gpujs",
-  "version": "1.0.0",
-  "description": "An advanced mycelium simulation using GPU.js, with Vite for dev/build.",
-  "type": "module",
-  "scripts": {
-    "dev": "vite",
-    "build": "vite build",
-    "serve": "vite preview",
-    "lint": "eslint . --ext .js,.ts",
-    "format": "prettier --write .",
-    "test": "vitest",
-    "prepare": "husky install"
-  },
-  "devDependencies": {
-    "@types/dat.gui": "^0.7.13",
-    "@types/node": "^20.5.9",
-    "@typescript-eslint/eslint-plugin": "^8.21.0",
-    "@typescript-eslint/parser": "^8.21.0",
-    "@vitejs/plugin-react": "^4.0.0",
-    "dat.gui": "^0.7.9",
-    "eslint": "^8.49.0",
-    "eslint-config-prettier": "^9.0.0",
-    "eslint-plugin-import": "^2.28.1",
-    "eslint-plugin-prettier": "^5.0.0",
-    "eslint-plugin-vue": "^9.15.1",
-    "gpu.js": "^2.12.0",
-    "husky": "^8.0.3",
-    "lint-staged": "^14.0.0",
-    "prettier": "^3.0.2",
-    "typescript": "^5.2.2",
-    "vite": "^4.4.9",
-    "vitest": "^0.34.0"
-  },
-  "dependencies": {
-    "dat.gui": "^0.7.9"
-  }
-}
->>>>>>> 79ac0a14
+{
+  "name": "ropey-growth-gpujs",
+  "version": "1.0.0",
+  "description": "An advanced mycelium simulation using GPU.js, with Vite for dev/build.",
+  "type": "module",
+  "scripts": {
+    "dev": "vite",
+    "build": "vite build",
+    "serve": "vite preview",
+    "lint": "eslint . --ext .js,.ts",
+    "format": "prettier --write .",
+    "test": "vitest",
+    "prepare": "husky install"
+  },
+  "devDependencies": {
+    "@types/dat.gui": "^0.7.13",
+    "@types/node": "^20.5.9",
+    "@typescript-eslint/eslint-plugin": "^8.21.0",
+    "@typescript-eslint/parser": "^8.21.0",
+    "@vitejs/plugin-react": "^4.0.0",
+    "dat.gui": "^0.7.9",
+    "eslint": "^8.49.0",
+    "eslint-config-prettier": "^9.0.0",
+    "eslint-plugin-import": "^2.28.1",
+    "eslint-plugin-prettier": "^5.0.0",
+    "eslint-plugin-vue": "^9.15.1",
+    "gpu.js": "^2.12.0",
+    "husky": "^8.0.3",
+    "lint-staged": "^14.0.0",
+    "prettier": "^3.0.2",
+    "typescript": "^5.2.2",
+    "vite": "^4.4.9",
+    "vitest": "^0.34.0"
+  },
+  "dependencies": {
+    "dat.gui": "^0.7.9"
+  }
+}
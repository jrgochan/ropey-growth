// src/environmentGPU.ts

import { config } from "./constants.js"; // Import the config object

/**
 * EnvironmentGPU class manages the environmental resources
 * such as nutrients that hypha tips consume.
 */
export class EnvironmentGPU {
  private width: number;
  private height: number;
  private nutrientGrid: number[][];

  /**
   * Constructor initializes the nutrient grid based on canvas dimensions.
   * @param width - Width of the canvas.
   * @param height - Height of the canvas.
   */
  constructor(width: number, height: number) {
    this.width = width;
    this.height = height;
    this.initializeNutrientGrid();
<<<<<<< HEAD
    if (config.DEBUG) {
      console.log(`EnvironmentGPU initialized with width: ${width}, height: ${height}`);
    }
=======
    console.log(
      `EnvironmentGPU initialized with width: ${width}, height: ${height}`,
    );
>>>>>>> 79ac0a14
  }

  /**
   * Initializes the nutrient grid with base nutrient levels.
   */
  private initializeNutrientGrid(): void {
    const cols = Math.ceil(this.width / config.ENV_GRID_CELL_SIZE);
    const rows = Math.ceil(this.height / config.ENV_GRID_CELL_SIZE);
    this.nutrientGrid = Array.from({ length: cols }, () =>
      Array.from({ length: rows }, () => config.BASE_NUTRIENT),
    );
    console.log(
      `Nutrient grid initialized with ${cols} columns and ${rows} rows.`,
    );
<<<<<<< HEAD
    if (config.DEBUG) {
      console.log(`Nutrient grid initialized with ${cols} columns and ${rows} rows.`);
    }
=======
>>>>>>> 79ac0a14
  }

  /**
   * Consumes nutrients from the grid based on the hypha tip's position.
   * @param x - X-coordinate of the hypha tip.
   * @param y - Y-coordinate of the hypha tip.
   * @param amount - Amount of nutrient to consume.
   * @returns The actual amount of nutrient consumed.
   */
  public consumeResource(x: number, y: number, amount: number): number {
    const gridX = Math.floor(x / config.ENV_GRID_CELL_SIZE);
    const gridY = Math.floor(y / config.ENV_GRID_CELL_SIZE);

    if (
      gridX >= 0 &&
      gridX < this.nutrientGrid.length &&
      gridY >= 0 &&
      gridY < this.nutrientGrid[0].length
    ) {
      const available = this.nutrientGrid[gridX][gridY];
      const consumed = Math.min(amount, available);
      this.nutrientGrid[gridX][gridY] -= consumed;
<<<<<<< HEAD
      if (config.DEBUG) {
        console.log(`Consumed ${consumed} nutrients at (${x.toFixed(2)}, ${y.toFixed(2)}) [Grid: (${gridX}, ${gridY})]. Remaining: ${this.nutrientGrid[gridX][gridY].toFixed(2)}`);
      }
      return consumed;
    } else {
      if (config.DEBUG) {
        console.warn(`Hypha tip at (${x.toFixed(2)}, ${y.toFixed(2)}) is out of nutrient grid bounds.`);
      }
=======
      console.log(
        `Consumed ${consumed} nutrients at (${x.toFixed(2)}, ${y.toFixed(2)}) [Grid: (${gridX}, ${gridY})]. Remaining: ${this.nutrientGrid[gridX][gridY].toFixed(2)}`,
      );
      return consumed;
    } else {
      console.warn(
        `Hypha tip at (${x.toFixed(2)}, ${y.toFixed(2)}) is out of nutrient grid bounds.`,
      );
>>>>>>> 79ac0a14
      return 0;
    }
  }

  /**
   * Adds nutrients to a specific location, e.g., during replenishment.
   * @param x - X-coordinate where nutrients are added.
   * @param y - Y-coordinate where nutrients are added.
   * @param amount - Amount of nutrient to add.
   */
  public addNutrient(x: number, y: number, amount: number): void {
    const gridX = Math.floor(x / config.ENV_GRID_CELL_SIZE);
    const gridY = Math.floor(y / config.ENV_GRID_CELL_SIZE);

    if (
      gridX >= 0 &&
      gridX < this.nutrientGrid.length &&
      gridY >= 0 &&
      gridY < this.nutrientGrid[0].length
    ) {
      this.nutrientGrid[gridX][gridY] += amount;
<<<<<<< HEAD
      if (config.DEBUG) {
        console.log(`Added ${amount} nutrients at (${x.toFixed(2)}, ${y.toFixed(2)}) [Grid: (${gridX}, ${gridY})]. Total: ${this.nutrientGrid[gridX][gridY].toFixed(2)}`);
      }
    } else {
      if (config.DEBUG) {
        console.warn(`Cannot add nutrients at (${x.toFixed(2)}, ${y.toFixed(2)}). Position is out of nutrient grid bounds.`);
      }
=======
      console.log(
        `Added ${amount} nutrients at (${x.toFixed(2)}, ${y.toFixed(2)}) [Grid: (${gridX}, ${gridY})]. Total: ${this.nutrientGrid[gridX][gridY].toFixed(2)}`,
      );
    } else {
      console.warn(
        `Cannot add nutrients at (${x.toFixed(2)}, ${y.toFixed(2)}). Position is out of nutrient grid bounds.`,
      );
>>>>>>> 79ac0a14
    }
  }

  /**
   * Handles nutrient diffusion across the grid.
   * This method should be called periodically to simulate nutrient spread.
   */
  public diffuseNutrients(): void {
    const cols = this.nutrientGrid.length;
    const rows = this.nutrientGrid[0].length;
    const newGrid: number[][] = Array.from({ length: cols }, () =>
      Array.from({ length: rows }, () => 0),
    );

    for (let x = 0; x < cols; x++) {
      for (let y = 0; y < rows; y++) {
        let total = this.nutrientGrid[x][y];
        let count = 1;

        // Check neighboring cells
        const neighbors = [
          [x - 1, y],
          [x + 1, y],
          [x, y - 1],
          [x, y + 1],
        ];

        for (const [nx, ny] of neighbors) {
          if (nx >= 0 && nx < cols && ny >= 0 && ny < rows) {
            total += this.nutrientGrid[nx][ny];
            count++;
          }
        }

        // Calculate average and apply diffusion rate
        newGrid[x][y] =
          this.nutrientGrid[x][y] +
          config.NUTRIENT_DIFFUSION * (total / count - this.nutrientGrid[x][y]);
      }
    }

    this.nutrientGrid = newGrid;
    if (config.DEBUG) {
      console.log(`Nutrients diffused across the grid.`);
    }
  }

  /**
   * Handles periodic replenishment of nutrients.
   * This method should be scheduled to run at intervals defined in config.
   */
  public replenishNutrients(): void {
    // Example: Replenish nutrients in random locations
    for (let i = 0; i < 10; i++) {
      // Number of replenishment pockets
      const x = Math.random() * this.width;
      const y = Math.random() * this.height;
      this.addNutrient(x, y, config.REPLENISHMENT_AMOUNT);
    }
    if (config.DEBUG) {
      console.log(`Nutrients replenished.`);
    }
  }

  /**
   * Draws the nutrient grid onto the canvas for visualization.
   * This is optional and can be used for debugging purposes.
   * @param ctx - Canvas rendering context.
   */
  public drawNutrientGrid(ctx: CanvasRenderingContext2D): void {
    for (let x = 0; x < this.nutrientGrid.length; x++) {
      for (let y = 0; y < this.nutrientGrid[0].length; y++) {
        const nutrient = this.nutrientGrid[x][y];
        if (nutrient > 0) {
          ctx.fillStyle = `rgba(0, 255, 0, ${nutrient / config.BASE_NUTRIENT})`; // Green with alpha based on nutrient level
          ctx.fillRect(
            x * config.ENV_GRID_CELL_SIZE,
            y * config.ENV_GRID_CELL_SIZE,
            config.ENV_GRID_CELL_SIZE,
            config.ENV_GRID_CELL_SIZE,
          );
        }
      }
    }
    if (config.DEBUG) {
      console.log(`Nutrient grid drawn on canvas.`);
    }
  }

  /**
   * Renders the nutrient packets as little green apples on the canvas.
   * @param ctx - The 2D rendering context of the main canvas.
   */
  public renderNutrientPackets(ctx: CanvasRenderingContext2D) {
    const cols = this.nutrientGrid[0].length;
    const rows = this.nutrientGrid.length;

    const cellWidth = this.width / cols;
    const cellHeight = this.height / rows;

    for (let row = 0; row < rows; row++) {
      for (let col = 0; col < cols; col++) {
        if (this.nutrientGrid[row][col] > 0) {
          // Draw a green apple at the center of each cell with nutrients
          const x = col * cellWidth + cellWidth / 2;
          const y = row * cellHeight + cellHeight / 2;

          ctx.fillStyle = "green";
          ctx.beginPath();
          ctx.arc(x, y, Math.min(cellWidth, cellHeight) / 4, 0, Math.PI * 2);
          ctx.fill();

          // Draw the apple stem
          ctx.strokeStyle = "brown";
          ctx.lineWidth = 2;
          ctx.beginPath();
          ctx.moveTo(x, y - Math.min(cellWidth, cellHeight) / 4);
          ctx.lineTo(x, y - Math.min(cellWidth, cellHeight) / 2);
          ctx.stroke();
        }
      }
    }
  }
}<|MERGE_RESOLUTION|>--- conflicted
+++ resolved
@@ -20,15 +20,9 @@
     this.width = width;
     this.height = height;
     this.initializeNutrientGrid();
-<<<<<<< HEAD
     if (config.DEBUG) {
       console.log(`EnvironmentGPU initialized with width: ${width}, height: ${height}`);
     }
-=======
-    console.log(
-      `EnvironmentGPU initialized with width: ${width}, height: ${height}`,
-    );
->>>>>>> 79ac0a14
   }
 
   /**
@@ -43,12 +37,9 @@
     console.log(
       `Nutrient grid initialized with ${cols} columns and ${rows} rows.`,
     );
-<<<<<<< HEAD
     if (config.DEBUG) {
       console.log(`Nutrient grid initialized with ${cols} columns and ${rows} rows.`);
     }
-=======
->>>>>>> 79ac0a14
   }
 
   /**
@@ -71,7 +62,6 @@
       const available = this.nutrientGrid[gridX][gridY];
       const consumed = Math.min(amount, available);
       this.nutrientGrid[gridX][gridY] -= consumed;
-<<<<<<< HEAD
       if (config.DEBUG) {
         console.log(`Consumed ${consumed} nutrients at (${x.toFixed(2)}, ${y.toFixed(2)}) [Grid: (${gridX}, ${gridY})]. Remaining: ${this.nutrientGrid[gridX][gridY].toFixed(2)}`);
       }
@@ -80,16 +70,6 @@
       if (config.DEBUG) {
         console.warn(`Hypha tip at (${x.toFixed(2)}, ${y.toFixed(2)}) is out of nutrient grid bounds.`);
       }
-=======
-      console.log(
-        `Consumed ${consumed} nutrients at (${x.toFixed(2)}, ${y.toFixed(2)}) [Grid: (${gridX}, ${gridY})]. Remaining: ${this.nutrientGrid[gridX][gridY].toFixed(2)}`,
-      );
-      return consumed;
-    } else {
-      console.warn(
-        `Hypha tip at (${x.toFixed(2)}, ${y.toFixed(2)}) is out of nutrient grid bounds.`,
-      );
->>>>>>> 79ac0a14
       return 0;
     }
   }
@@ -111,7 +91,6 @@
       gridY < this.nutrientGrid[0].length
     ) {
       this.nutrientGrid[gridX][gridY] += amount;
-<<<<<<< HEAD
       if (config.DEBUG) {
         console.log(`Added ${amount} nutrients at (${x.toFixed(2)}, ${y.toFixed(2)}) [Grid: (${gridX}, ${gridY})]. Total: ${this.nutrientGrid[gridX][gridY].toFixed(2)}`);
       }
@@ -119,15 +98,6 @@
       if (config.DEBUG) {
         console.warn(`Cannot add nutrients at (${x.toFixed(2)}, ${y.toFixed(2)}). Position is out of nutrient grid bounds.`);
       }
-=======
-      console.log(
-        `Added ${amount} nutrients at (${x.toFixed(2)}, ${y.toFixed(2)}) [Grid: (${gridX}, ${gridY})]. Total: ${this.nutrientGrid[gridX][gridY].toFixed(2)}`,
-      );
-    } else {
-      console.warn(
-        `Cannot add nutrients at (${x.toFixed(2)}, ${y.toFixed(2)}). Position is out of nutrient grid bounds.`,
-      );
->>>>>>> 79ac0a14
     }
   }
 
